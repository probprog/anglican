--- conflicted
+++ resolved
@@ -18,18 +18,7 @@
        - Threadpool argument for pmap operation over nodes.
          Defaults to creating a pool of containing (+ (ncpus) 2)
          threads. See com.climate.claypoole/pmap for further info."
-<<<<<<< HEAD
   (:require [clojure.core.matrix :as mat]
-            [com.climate.claypoole :as cp]
-            [anglican.inference :refer [infer exec]]
-            [anglican.pgibbs :as pgibbs
-             :refer [initial-state release-retained-state
-                     retained-initial-state]]
-            [anglican.runtime :refer [sample* discrete]]
-            [anglican.smc :as smc]
-            [anglican.state :refer [set-log-weight]]))
-=======
-  (require [clojure.core.matrix :as mat]
            [com.climate.claypoole :as cp]
            [anglican.inference :refer [infer exec]]
            [anglican.pgibbs :as pgibbs
@@ -38,7 +27,6 @@
            [anglican.runtime :refer [sample* discrete uniform-discrete]]
            [anglican.smc :as smc]
            [anglican.state :refer [set-log-weight]]))
->>>>>>> 00a61dc6
 
 (derive ::algorithm :anglican.pgibbs/algorithm)
 
