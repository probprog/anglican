<<<<<<< HEAD
(defproject anglican "1.0.0"
=======
(defproject anglican "1.1.0-SNAPSHOT"
>>>>>>> 2fd5bd20
  :description "Anglican, a probabilistic programming system"
  :url "http://bitbucket.org/probprog/anglican"
  :license {:name "Eclipse Public License"
            :url "http://www.eclipse.org/legal/epl-v10.html"}
  :dependencies [[org.clojure/clojure "1.9.0"]
                 [org.clojure/tools.cli "0.3.7"]
                 [org.clojure/data.json "0.2.6"]
                 [com.climate/claypoole "1.1.4"]
                 [com.taoensso/timbre "4.10.0"]
                 [org.apache.commons/commons-math3 "3.6.1"]
                 [net.mikera/core.matrix "0.62.0"]
                 [net.mikera/vectorz-clj "0.47.0"]

                 ;; cljs
                 [net.cgrand/macrovich "0.2.1"]
                 [org.clojure/clojurescript "1.10.238" :scope "provided"]
                 [thinktopic/aljabr "0.1.1" :scope "provided"]]
  :plugins [[lein-codox "0.10.3"]
            [lein-figwheel "0.5.16"]
            [lein-cljsbuild "1.1.7" :exclusions [[org.clojure/clojure]]]]
  :scm {:name "git"
        :url "https://bitbucket.org/probprog/anglican"}
  :repl-options {:timeout 600000}
  :main ^:skip-aot anglican.core
  :target-path "target/%s"
  :deploy-branches ["master" "development"]
  :aliases {"publish" ["do" ["clean"] ["test"] ["uberjar"]]}


  ;; https://lambdaisland.com/episodes/testing-clojurescript
  :cljsbuild {:builds
              [{:id "dev"
                :source-paths ["src"]
                :figwheel {;:on-jsload "anglican.runtime/on-js-reload"
                           :open-urls ["http://localhost:3449/index.html"]}

                :compiler {:main anglican.core
                           :asset-path "js/compiled/out"
                           :output-to "resources/public/js/compiled/anglican.js"
                           :output-dir "resources/public/js/compiled/out"
                           :source-map-timestamp true
                           ;; https://github.com/binaryage/cljs-devtools
                           :preloads [devtools.preload]}}

               #_{:id "min"
                :source-paths ["src"]
                :compiler {:output-to "resources/public/js/compiled/anglican.js"
                           :main anglican.bayes-net
                           :optimizations :advanced
                           :pretty-print false}}

               {:id "test"
                :source-paths ["src" "test"]
                :compiler {:main anglican.test-runner
                           :output-to "resources/private/js/unit-test.js"
                           :output-dir "resources/public/js/compiled/out/test"
                           :optimizations :whitespace
                           :pretty-print true}}]

              :test-commands
              {"unit" ["phantom/phantomrunner"]}}

  :profiles {:uberjar {:aot :all}

             ;; Setting up nREPL for Figwheel and ClojureScript dev
             ;; Please see:
             ;; https://github.com/bhauman/lein-figwheel/wiki/Using-the-Figwheel-REPL-within-NRepl
             :dev {:dependencies [[binaryage/devtools "0.9.4"]
                                  [figwheel-sidecar "0.5.13"]
                                  [com.cemerick/piggieback "0.2.2"]]
                   ;; need to add dev source path here to get user.clj loaded
                   :source-paths ["src" "dev"]
                   ;; for CIDER
                   ;; :plugins [[cider/cider-nrepl "0.12.0"]]
                   :repl-options {:nrepl-middleware [cemerick.piggieback/wrap-cljs-repl]}
                   ;; need to add the compliled assets to the :clean-targets
                   :clean-targets ^{:protect false} ["resources/public/js/compiled"
                                                     :target-path]}}

  )<|MERGE_RESOLUTION|>--- conflicted
+++ resolved
@@ -1,8 +1,4 @@
-<<<<<<< HEAD
-(defproject anglican "1.0.0"
-=======
-(defproject anglican "1.1.0-SNAPSHOT"
->>>>>>> 2fd5bd20
+(defproject anglican "1.1.0"
   :description "Anglican, a probabilistic programming system"
   :url "http://bitbucket.org/probprog/anglican"
   :license {:name "Eclipse Public License"
