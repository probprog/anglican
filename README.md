# Embedded Anglican

[We](https://bitbucket.org/dtolpin/embang/wiki/Contributors) have re-implemented Anglican as an embedded language. An
Anglican program is translated into Clojure through a Clojure
macro, and then the code (converted into CPS) is executed
natively. The points where inference algorithms must intervene
and affect sampling are exposed by stopping the execution and
returning continuation, along with auxiliary information.

Development [news are in the wiki](https://bitbucket.org/dtolpin/embang/wiki).

The implementation, documentation, and examples are in the
leiningen project tree rooted at [`code`](https://bitbucket.org/dtolpin/embang/src/HEAD/code/).

## License

Copyright © 2014, 2015 Wood group

This file is part of Anglican, a probabilistic programming system.

Anglican is free software: you can redistribute it and/or modify
it under the terms of the GNU General Public License as published by
the Free Software Foundation, either version 3 of the License, or
(at your option) any later version.

Anglican is distributed in the hope that it will be useful,
but WITHOUT ANY WARRANTY; without even the implied warranty of
MERCHANTABILITY or FITNESS FOR A PARTICULAR PURPOSE.  See the
GNU General Public License for more details.

You should have received a copy of the [GNU General Public
License](gpl-3.0.txt) along with Anglican.  If not, see
[http://www.gnu.org/licenses/](http://www.gnu.org/licenses/).

<<<<<<< HEAD
This work is supported under DARPA PPAML through the U.S. AFRL under Cooperative Agreement number FA8750-14-2-0004. The U.S. Government is authorized to reproduce and distribute reprints for Governmental purposes notwithstanding any copyright notation heron. The views and conclusions contained herein are those of the authors and should be not interpreted as necessarily representing the official policies or endorsements, either expressed or implied, of DARPA, the U.S. Air Force Research Laboratory or the U.S. Government.
=======
This work is supported under DARPA PPAML through the U.S. AFRL
under Cooperative Agreement number FA8750-14-2-0004. The U.S.
Government is authorized to reproduce and distribute reprints
for Governmental purposes notwithstanding any copyright notation
heron. The views and conclusions contained herein are those of
the authors and should be not interpreted as necessarily
representing the official policies or endorsements, either
expressed or implied, of DARPA, the U.S. Air Force Research
Laboratory or the U.S. Government.
>>>>>>> 5fb6494f
<|MERGE_RESOLUTION|>--- conflicted
+++ resolved
@@ -32,9 +32,6 @@
 License](gpl-3.0.txt) along with Anglican.  If not, see
 [http://www.gnu.org/licenses/](http://www.gnu.org/licenses/).
 
-<<<<<<< HEAD
-This work is supported under DARPA PPAML through the U.S. AFRL under Cooperative Agreement number FA8750-14-2-0004. The U.S. Government is authorized to reproduce and distribute reprints for Governmental purposes notwithstanding any copyright notation heron. The views and conclusions contained herein are those of the authors and should be not interpreted as necessarily representing the official policies or endorsements, either expressed or implied, of DARPA, the U.S. Air Force Research Laboratory or the U.S. Government.
-=======
 This work is supported under DARPA PPAML through the U.S. AFRL
 under Cooperative Agreement number FA8750-14-2-0004. The U.S.
 Government is authorized to reproduce and distribute reprints
@@ -43,5 +40,4 @@
 the authors and should be not interpreted as necessarily
 representing the official policies or endorsements, either
 expressed or implied, of DARPA, the U.S. Air Force Research
-Laboratory or the U.S. Government.
->>>>>>> 5fb6494f
+Laboratory or the U.S. Government.