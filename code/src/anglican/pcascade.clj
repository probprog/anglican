(ns anglican.pcascade
  "Parallel Cascade
   Options:
     :number-of-threads (16 by default) - number of threads
     :number-of-particles (number-of-threads/2 by default)
       - number of initial particles"
  (:refer-clojure :exclude [rand rand-int rand-nth])
  (:use [anglican.state :exclude [initial-state]]
        anglican.inference
        [anglican.runtime :only [log-sum-exp observe sample]]))

;;;; Parallel Cascade

(derive ::algorithm :anglican.inference/algorithm)

;;; Initial state

(defn make-initial-state
  "initial state constructor for Parallel Cascade, parameterized
  by the maximum number of running threads"
  [particle-cap]
  (into anglican.state/initial-state
        {::particle-cap particle-cap ; max number of running threads
         ::particle-id 0             ; unique id, for monitoring;
                                     ; assigned on thread launch
         ::parent-id -1              ; unique id of the parent, or 0
                                     ; for initial particles
         ;;; Shared state
         ::last-particle-id (atom 0) ; shared source of particle ids
         ::particle-count (atom 0)   ; number of running particles
         ::sample-queue              ; queue of produced samples
         (atom clojure.lang.PersistentQueue/EMPTY)
         ::average-weights (atom {}) ; average weights

         ::multiplier 1.             ; number of collapsed particles

         ;;; Maintaining observe identifiers.
         ::observe-counts {}
         ::observe-last-id nil}))

;; Average weights are stored as tuples [log-total-weight count].

(defn weight-ratio!
  "updates average weight for observe-id and returns weight-ratio"
  [state observe-id log-weight mplier]
  (when-not (contains? @(state ::average-weights) observe-id)
    ;; First particle arriving at this observe-id ---
    ;; initialize the average weight.
    (swap! (state ::average-weights)
           #(assoc % observe-id (atom [(/ -1. 0.) 0]))))

  ;; The observe-id is in the table, update the average weight.
  (let [[log-total cnt]
        (swap! (@(state ::average-weights) observe-id)
               (fn [[log-total cnt]]
                 [(log-sum-exp log-total
                               (+ log-weight (Math/log mplier)))
                  (+ cnt mplier)]))]
    (if (= log-total (/ -1. 0.)) 1.    ; all particles had 0 weight
      (Math/exp (- log-weight (- log-total (Math/log cnt)))))))

(defn observe-id
  "returns an unique idenditifer for observe and the updated state"
  [obs state]
  (checkpoint-id obs state ::observe-counts ::observe-last-id))

(defn launch-particle
  "launch a particle in a new thread"
  [cont value state]
  (future (exec ::algorithm cont value
                (assoc state
                  ::particle-id (swap! (state ::last-particle-id) inc)
                  ::parent-id (state ::particle-id)))))

(defmethod checkpoint [::algorithm anglican.trap.observe] [_ obs]
  (let [;; Incorporate new observation
        state (add-log-weight (:state obs)
                              (observe (:dist obs) (:value obs)))

        ;; Compute unique observe-id of this observe,
        ;; required for non-global observes.
        [observe-id state] (observe-id obs state)

        ;; Compute weight ratio.
        log-weight (get-log-weight state)
        multiplier (state ::multiplier)
        weight-ratio (weight-ratio! state observe-id
                                    log-weight multiplier)

        ;; Compute log weight and multiplexer.
        multiplexer (let [ceil-ratio (Math/ceil weight-ratio)]
                     (if (< (- ceil-ratio weight-ratio) (rand))
                       ceil-ratio (- ceil-ratio 1.)))
<<<<<<< HEAD
        log-weight (- log-weight 
                      (Math/log
                        (if (< weight-ratio 1.)
                          ;; If weight-ratio is less than 1.,
                          ;; some particles will die and not
                          ;; contribute to the total weight.
                          weight-ratio
                          multiplexer)))]
=======
        log-weight (- log-weight (Math/log weight-ratio))]
>>>>>>> 052674cb

    (if (= multiplexer 0.)
      ;; If the multiplexer is zero, stop the thread and return nil.
      (do (swap! (state ::particle-count) dec)
          nil)
      ;; Otherwise, continue the thread as well as add
      ;; more threads if the multiplexer is greater than 1.
      (let [state (set-log-weight state log-weight)]
        (loop [multiplexer multiplexer]
          (cond
            (= multiplexer 1.)
            ;; Last particle to add, continue in the current thread.
            #((:cont obs) nil state)

            (>= @(state ::particle-count) (state ::particle-cap))
            ;; No place to add more particles, collapse remaining
            ;; particles into the current particle.
            #((:cont obs) nil (update-in state [::multiplier]
                                         * multiplexer))
            :else
            ;; Launch new thread.
            (do
              (launch-particle (:cont obs) nil state)
              (swap! (state ::particle-count) + 1.)
              (recur (- multiplexer 1.)))))))))

(defmethod checkpoint [::algorithm anglican.trap.result] [_ res]
  (let [state (:state res)
        ;; Multiply the weight by the multiplier.
        state (add-log-weight
               state (Math/log (state ::multiplier)))]
    (swap! (state ::particle-count) dec)
    (swap! (state ::sample-queue) conj state))
  res)

(defn add-cascade-predicts
  "adds internal cascade statistics as predicts"
  [state]
  (-> state
      (add-predict '$particle-id (state ::particle-id))
      (add-predict '$parent-id (state ::parent-id))
      (add-predict '$particle-count @(state ::particle-count))
      (add-predict '$multiplier (state ::multiplier))))

(defmethod infer :pcascade [_ prog value
                            & {:keys [number-of-threads
                                      number-of-particles ; initial
                                      predict-cascade]
                               :or {number-of-threads 16
                                    predict-cascade false}}]
  (let [initial-state (make-initial-state number-of-threads)
        number-of-particles (or number-of-particles
                                ;; Leave space for spawned particles.
                                (int (Math/ceil
                                      (/ number-of-threads 2))))]
    (letfn
        [(sample-seq []
           (lazy-seq
            (if (empty? @(initial-state ::sample-queue))
              ;; No ready samples.
              (if (zero? @(initial-state ::particle-count))
                ;; All particles died, launch new particles.
                (do
                  (dotimes [_ number-of-particles]
                    (launch-particle prog value initial-state))
                  (swap! (initial-state ::particle-count)
                         #(+ % number-of-particles))
                  (sample-seq))
                ;; Particles are still running, wait for them
                (do
                  (Thread/yield)
                  (sample-seq)))

              ;; Retrieve first sample from the queue.
              (let [state (peek @(initial-state ::sample-queue))]
                (swap! (initial-state ::sample-queue) pop)
                ;; Add the state to the output sequence.
                (cons (if predict-cascade
                              (add-cascade-predicts state)
                              state)
                      (sample-seq))))))]
      (sample-seq))))<|MERGE_RESOLUTION|>--- conflicted
+++ resolved
@@ -91,18 +91,7 @@
         multiplexer (let [ceil-ratio (Math/ceil weight-ratio)]
                      (if (< (- ceil-ratio weight-ratio) (rand))
                        ceil-ratio (- ceil-ratio 1.)))
-<<<<<<< HEAD
-        log-weight (- log-weight 
-                      (Math/log
-                        (if (< weight-ratio 1.)
-                          ;; If weight-ratio is less than 1.,
-                          ;; some particles will die and not
-                          ;; contribute to the total weight.
-                          weight-ratio
-                          multiplexer)))]
-=======
         log-weight (- log-weight (Math/log weight-ratio))]
->>>>>>> 052674cb
 
     (if (= multiplexer 0.)
       ;; If the multiplexer is zero, stop the thread and return nil.
