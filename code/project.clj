<<<<<<< HEAD
(defproject embang "0.6.4"
=======
(defproject anglican "0.6.5-SNAPSHOT"
>>>>>>> 13efbc85
  :description "Anglican, a probabilistic programming system"
  :url "http://bitbucket.org/dtolpin/anglican"
  :license {:name "GNU General Public License Version 3"
            :url "http://www.gnu.org/licenses/gpl.html"}
  :dependencies [[org.clojure/clojure "1.6.0"]
                 [org.clojure/tools.cli "0.3.1"]
                 [org.clojure/data.json "0.2.6"]
                 [com.taoensso/timbre "3.4.0"]
                 [colt "1.2.0"]
                 [net.mikera/core.matrix "0.33.2"]
                 [net.mikera/vectorz-clj "0.29.0"]]
  :plugins [[codox "0.8.11"]]
  :scm {:name "git"
        :url "https://bitbucket.org/dtolpin/anglican"}
  :repl-options {:timeout 600000}
  :jvm-opts ["-Xmx1024m" "-Xss1024k"]
  :javac-options ["-target" "1.6" "-source" "1.6"]
  :main ^:skip-aot anglican.core
  :target-path "target/%s"
  :java-source-paths ["src"]
  :resource-paths ["../examples"]
  :profiles {:uberjar {:aot :all}}
  :deploy-branches ["master"]
  :aliases {"publish" ["do" ["clean"] ["test"] ["uberjar"]]})<|MERGE_RESOLUTION|>--- conflicted
+++ resolved
@@ -1,8 +1,4 @@
-<<<<<<< HEAD
-(defproject embang "0.6.4"
-=======
 (defproject anglican "0.6.5-SNAPSHOT"
->>>>>>> 13efbc85
   :description "Anglican, a probabilistic programming system"
   :url "http://bitbucket.org/dtolpin/anglican"
   :license {:name "GNU General Public License Version 3"
