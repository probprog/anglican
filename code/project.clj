<<<<<<< HEAD
(defproject anglican "0.8.0-SNAPSHOT"
=======
(defproject anglican "0.7.2-SNAPSHOT"
>>>>>>> df399526
  :description "Anglican, a probabilistic programming system"
  :url "http://bitbucket.org/dtolpin/anglican"
  :license {:name "GNU General Public License Version 3"
            :url "http://www.gnu.org/licenses/gpl.html"}
  :dependencies [[org.clojure/clojure "1.7.0"]
                 [org.clojure/tools.cli "0.3.1"]
                 [org.clojure/data.json "0.2.6"]
                 [com.taoensso/timbre "4.2.1"]
                 [colt "1.2.0"]
                 [net.mikera/core.matrix "0.36.1"]
                 [net.mikera/core.matrix.stats "0.6.0"]
                 [net.mikera/vectorz-clj "0.30.1"]]
  :plugins [[codox "0.8.11"]]
  :scm {:name "git"
        :url "https://bitbucket.org/dtolpin/anglican"}
  :repl-options {:timeout 600000}
  :main ^:skip-aot anglican.core
  :target-path "target/%s"
  :resource-paths ["../examples"]
  :profiles {:uberjar {:aot :all}}
  :deploy-branches ["master" "development"]
  :aliases {"publish" ["do" ["clean"] ["test"] ["uberjar"]]})<|MERGE_RESOLUTION|>--- conflicted
+++ resolved
@@ -1,8 +1,4 @@
-<<<<<<< HEAD
 (defproject anglican "0.8.0-SNAPSHOT"
-=======
-(defproject anglican "0.7.2-SNAPSHOT"
->>>>>>> df399526
   :description "Anglican, a probabilistic programming system"
   :url "http://bitbucket.org/dtolpin/anglican"
   :license {:name "GNU General Public License Version 3"
