--- conflicted
+++ resolved
@@ -1,8 +1,4 @@
-<<<<<<< HEAD
-(defproject embang "0.4.9"
-=======
-(defproject embang "0.4.11-SNAPSHOT"
->>>>>>> f3b3ed5a
+(defproject embang "0.4.10"
   :description "Anglican, a probabilistic programming system"
   :url "http://bitbucket.org/dtolpin/embang"
   :license {:name "GNU General Public License Version 3"
