<<<<<<< HEAD
(defproject embang "0.6.3"
=======
(defproject embang "0.6.5-SNAPSHOT"
>>>>>>> 6baab10d
  :description "Anglican, a probabilistic programming system"
  :url "http://bitbucket.org/dtolpin/embang"
  :license {:name "GNU General Public License Version 3"
            :url "http://www.gnu.org/licenses/gpl.html"}
  :dependencies [[org.clojure/clojure "1.6.0"]
                 [org.clojure/tools.cli "0.3.1"]
                 [org.clojure/data.json "0.2.6"]
                 [com.taoensso/timbre "3.4.0"]
                 [colt "1.2.0"]
                 [net.mikera/core.matrix "0.33.2"]
                 [net.mikera/vectorz-clj "0.29.0"]]
  :plugins [[codox "0.8.11"]]
  :scm {:name "git"
        :url "https://bitbucket.org/dtolpin/embang"}
  :repl-options {:timeout 600000}
  :jvm-opts ["-Xmx1024m" "-Xss1024k"]
  :javac-options ["-target" "1.6" "-source" "1.6"]
  :main ^:skip-aot embang.core
  :target-path "target/%s"
  :java-source-paths ["src"]
  :resource-paths ["../examples"]
  :profiles {:uberjar {:aot :all}}
  :deploy-branches ["master"]
  :aliases {"publish" ["do" ["clean"] ["test"] ["uberjar"]]})<|MERGE_RESOLUTION|>--- conflicted
+++ resolved
@@ -1,8 +1,4 @@
-<<<<<<< HEAD
-(defproject embang "0.6.3"
-=======
-(defproject embang "0.6.5-SNAPSHOT"
->>>>>>> 6baab10d
+(defproject embang "0.6.4"
   :description "Anglican, a probabilistic programming system"
   :url "http://bitbucket.org/dtolpin/embang"
   :license {:name "GNU General Public License Version 3"
