(defproject probprog/anglican "0.10.0-SNAPSHOT"
  :description "Anglican, a probabilistic programming system"
<<<<<<< HEAD
  :url "http://bitbucket.org/dtolpin/anglican-dev"
=======
  :url "http://bitbucket.org/probprog/anglican"
>>>>>>> 16bab5db
  :license {:name "GNU General Public License Version 3"
            :url "http://www.gnu.org/licenses/gpl.html"}
  :dependencies [[org.clojure/clojure "1.8.0"]
                 [org.clojure/tools.cli "0.3.5"]
                 [org.clojure/data.json "0.2.6"]
                 [com.climate/claypoole "1.1.2"]
                 [com.taoensso/timbre "4.3.1"]
                 [org.apache.commons/commons-math3 "3.6.1"]
                 [net.mikera/core.matrix "0.52.0"]
                 [net.mikera/core.matrix.stats "0.7.0"]
                 [net.mikera/vectorz-clj "0.44.0"]]
  :plugins [[codox "0.8.11"]]
  :scm {:name "git"
        :url "https://bitbucket.org/probprog/anglican"}
  :repl-options {:timeout 600000}
  :main ^:skip-aot anglican.core
  :target-path "target/%s"
  :resource-paths ["../examples"]
  :profiles {:uberjar {:aot :all}}
  :deploy-branches ["master" "development"]
  :aliases {"publish" ["do" ["clean"] ["test"] ["uberjar"]]})<|MERGE_RESOLUTION|>--- conflicted
+++ resolved
@@ -1,10 +1,6 @@
-(defproject probprog/anglican "0.10.0-SNAPSHOT"
+(defproject dtolpin/anglican "0.10.0-SNAPSHOT"
   :description "Anglican, a probabilistic programming system"
-<<<<<<< HEAD
-  :url "http://bitbucket.org/dtolpin/anglican-dev"
-=======
   :url "http://bitbucket.org/probprog/anglican"
->>>>>>> 16bab5db
   :license {:name "GNU General Public License Version 3"
             :url "http://www.gnu.org/licenses/gpl.html"}
   :dependencies [[org.clojure/clojure "1.8.0"]
