--- conflicted
+++ resolved
@@ -1,8 +1,4 @@
-<<<<<<< HEAD
-(defproject embang "0.4.10"
-=======
-(defproject embang "0.4.12-SNAPSHOT"
->>>>>>> 03547b9c
+(defproject embang "0.4.11"
   :description "Anglican, a probabilistic programming system"
   :url "http://bitbucket.org/dtolpin/embang"
   :license {:name "GNU General Public License Version 3"
