--- conflicted
+++ resolved
@@ -1,8 +1,4 @@
-<<<<<<< HEAD
-(defproject embang "0.5.1"
-=======
-(defproject embang "0.6.2-SNAPSHOT"
->>>>>>> 1009800f
+(defproject embang "0.6.1"
   :description "Anglican, a probabilistic programming system"
   :url "http://bitbucket.org/dtolpin/embang"
   :license {:name "GNU General Public License Version 3"
