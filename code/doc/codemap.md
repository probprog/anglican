--- conflicted
+++ resolved
@@ -25,10 +25,7 @@
 
         ### Estimating MAP
         siman.clj      --- Simulated annealing
-<<<<<<< HEAD
-=======
 		bamc.clj	   --- Bayesian ascent Monte Carlo
->>>>>>> 85ef555e
 
         ### Filtering
         pfilter.clj    --- Particle Filter
