# m! source code map

    src/
      embang/
        # Running inference and processing results
        core.clj       --- Running inference and auxiliary commands
        results.clj    --- Handling of inference results

        # Inference 
        ## General
        inference.clj  --- General inference functions
        state.clj      --- Particle state
        runtime.clj    --- Runtime support

        ## Algorithms

        ### Inferring distribution
        importance.clj --- Importance sampling
        [p]lmh.clj     --- [Parallel] Lightweight Metropolis-Hastings
        [p]almh.clj    --- [Parallel] Adaptive LMH
        smc.clj        --- Sequential Monte Carlo
        pimh.clj       --- Particle Independent Metropolis-Hastings
        pgibbs.clj     --- Particle Gibbs (Iterative Conditional SMC)
        pcascade.clj   --- Parallel Particle Cascade
<<<<<<< HEAD
		bgrad.clj      --- MAP estimation via bayesian gradient ascent
        siman.clj      --- MAP estimation via simulated annealing
        bgrad.clj      --- MAP estimation via Bayesian gradient
=======

        ### Estimating MAP
        siman.clj      --- Simulated annealing
        bgrad.clj      --- Bayesian gradient

        ### Filtering
        pfilter.clj    --- Particle Filter
>>>>>>> 911001cf

        # Code transformations
        xlat.clj       --- Anglican to Clojure
        trap.clj       --- Clojure to CPS
        emit.clj       --- Compiling CPS 

        # Java
        MTMersenneTwister.java --- thread-safe synchronized version
                          of cern.jet.random.engine.MersenneTwister 
      angsrc/
        # Anglican source code modules
        ## In particular: 
        dp_mem.clj     --- Stick-breaking DPmem
        crp.clj        --- Wrapped CRP for compatibility with the
                           original Anglican syntax; crp-based dp-mem
        iris_data.clj  --- Ronald Fisher's Iris dataset<|MERGE_RESOLUTION|>--- conflicted
+++ resolved
@@ -22,19 +22,12 @@
         pimh.clj       --- Particle Independent Metropolis-Hastings
         pgibbs.clj     --- Particle Gibbs (Iterative Conditional SMC)
         pcascade.clj   --- Parallel Particle Cascade
-<<<<<<< HEAD
-		bgrad.clj      --- MAP estimation via bayesian gradient ascent
-        siman.clj      --- MAP estimation via simulated annealing
-        bgrad.clj      --- MAP estimation via Bayesian gradient
-=======
 
         ### Estimating MAP
         siman.clj      --- Simulated annealing
-        bgrad.clj      --- Bayesian gradient
 
         ### Filtering
         pfilter.clj    --- Particle Filter
->>>>>>> 911001cf
 
         # Code transformations
         xlat.clj       --- Anglican to Clojure
